--- conflicted
+++ resolved
@@ -39,9 +39,6 @@
     });
   }
 
-<<<<<<< HEAD
-  function entity(vert, frag, buffer, uniforms, functionCalls) {
-=======
   function loadTextureRaw(source) {
     return Task.asyncFunction(function(callback) {
       var img = new Image();
@@ -60,9 +57,8 @@
     return Tuple2(texture.img.width, texture.img.height);
 
   }
-
-  function entity(vert, frag, buffer, uniforms) {
->>>>>>> 3a010daa
+  
+  function entity(vert, frag, buffer, uniforms, functionCalls) {
 
     if (!buffer.guid) {
       buffer.guid = Utils.guid();
@@ -363,20 +359,16 @@
             buffer.buffers[attribute.name] = do_bind_attribute (gl, attribute, entity.buffer._0, entityType.elemSize);
         }
         var attributeBuffer = buffer.buffers[attribute.name];         
-		var attributeInfo = get_attribute_info(gl, attribute.type); 
-
-<<<<<<< HEAD
-      A2(List.map, function(functionCall){
-        functionCall(gl);
-      }, entity.functionCalls);
-
-      gl.drawElements(gl.TRIANGLES, numIndices, gl.UNSIGNED_SHORT, 0);
-=======
-		gl.bindBuffer(gl.ARRAY_BUFFER, attributeBuffer);
-		gl.vertexAttribPointer(attribLocation, attributeInfo.size, attributeInfo.baseType, false, 0, 0);
+        var attributeInfo = get_attribute_info(gl, attribute.type); 
+
+        A2(List.map, function(functionCall){
+          functionCall(gl);
+        }, entity.functionCalls);
+
+        gl.bindBuffer(gl.ARRAY_BUFFER, attributeBuffer);
+        gl.vertexAttribPointer(attribLocation, attributeInfo.size, attributeInfo.baseType, false, 0, 0);
       }
       gl.drawElements(entityType.mode, numIndices, gl.UNSIGNED_SHORT, 0);
->>>>>>> 3a010daa
 
     }
 
@@ -525,7 +517,6 @@
     unsafeCoerceGLSL:unsafeCoerceGLSL,
     textureSize:textureSize,
     loadTexture:loadTexture,
-<<<<<<< HEAD
     entity:F5(entity),
     webgl:F3(webgl),
     enable:enable,
@@ -540,11 +531,7 @@
     stencilFuncSeparate:F4(stencilFuncSeparate),
     stencilOperation:F3(stencilOperation),
     stencilOperationSeparate:F4(stencilOperationSeparate),
-=======
     loadTextureRaw:loadTextureRaw,
-    entity:F4(entity),
-    webgl:F2(webgl)
->>>>>>> 3a010daa
   };
 
 };